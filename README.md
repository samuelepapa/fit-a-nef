--- conflicted
+++ resolved
@@ -154,8 +154,4 @@
 
 ## Acknowledgements and Contributions
 
-<<<<<<< HEAD
-We thank [Miltiadis Kofinas](mkofinas.github.io), and David Romero for the feedback during development.
-=======
-We thank [Miltiadis Kofinas](https://mkofinas.github.io/), and David Romero for the feedback during development.
->>>>>>> 11c2f3e2
+We thank [Miltiadis Kofinas](https://mkofinas.github.io/), and David Romero for the feedback during development.