--- conflicted
+++ resolved
@@ -95,10 +95,7 @@
         verbose: bool = False,
         num_points: Tuple[int, int] = (2048, 2048),
     ):
-<<<<<<< HEAD
-=======
         """Constructor method."""
->>>>>>> c4bf2bf9
         self.num_points = num_points
         self.log_cfg = log_cfg
 
